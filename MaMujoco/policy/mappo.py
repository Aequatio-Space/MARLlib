--- conflicted
+++ resolved
@@ -42,19 +42,9 @@
         "num_sgd_iter": 5,  # ppo-epoch
         "train_batch_size": 4000,
         "sgd_minibatch_size": sgd_minibatch_size,
-<<<<<<< HEAD
-        # "lr": 5e-5,
-        # "grad_clip": 15,
-        # "clip_param": 0.3,
-        "lr": tune.grid_search([1e-5, 5e-5, 5e-6]),
-        "grad_clip": tune.grid_search([10, 20, 40]),
-        "clip_param": 0.3,  # ppo-clip
-        # "clip_param": tune.grid_search([0.3, 0.5]),  # ppo-clip
-=======
         "lr": 5e-5,
         "grad_clip": 10,
         "clip_param": 0.3,
->>>>>>> 1961e7cf
         "model": {
             "custom_model": "{}_CentralizedCritic".format(args.neural_arch),
             "custom_model_config": {
@@ -94,11 +84,7 @@
             return MAPPOTorchPolicy
 
     MAPPOTrainer = PPOTrainer.with_updates(
-<<<<<<< HEAD
-        name="#MAPPOTrainer-with-grid-search#",
-=======
-        name="#lr-5e-6-config-as-with-Grad-Norm-Clip-10-With-Fn-MAPPOTrainer#",
->>>>>>> 1961e7cf
+        name="#lr-5e-5-config-as-with-Grad-Norm-Clip-10-With-Fn-MAPPOTrainer#",
         default_policy=MAPPOTFPolicy,
         get_policy_class=get_policy_class,
     )
